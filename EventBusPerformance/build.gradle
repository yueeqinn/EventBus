--- conflicted
+++ resolved
@@ -4,11 +4,7 @@
     }
 
     dependencies {
-<<<<<<< HEAD
-        classpath 'com.android.tools.build:gradle:1.2.3'
-=======
         classpath 'com.android.tools.build:gradle:1.3.1'
->>>>>>> 039faa57
     }
 }
 
@@ -25,11 +21,7 @@
 }
 
 android {
-<<<<<<< HEAD
-    buildToolsVersion '22.0.1'
-=======
     buildToolsVersion '23.0.1'
->>>>>>> 039faa57
     compileSdkVersion 19
 
     sourceSets {
